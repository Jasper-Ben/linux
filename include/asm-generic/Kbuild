# SPDX-License-Identifier: GPL-2.0
#
# asm headers that all architectures except um should have
# (This file is not included when SRCARCH=um since UML borrows several
# asm headers from the host architecutre.)

<<<<<<< HEAD
mandatory-y += dma-contiguous.h
=======
mandatory-y += atomic.h
mandatory-y += barrier.h
mandatory-y += bitops.h
mandatory-y += bug.h
mandatory-y += bugs.h
mandatory-y += cacheflush.h
mandatory-y += checksum.h
mandatory-y += compat.h
mandatory-y += current.h
mandatory-y += delay.h
mandatory-y += device.h
mandatory-y += div64.h
mandatory-y += dma-contiguous.h
mandatory-y += dma-mapping.h
mandatory-y += dma.h
mandatory-y += emergency-restart.h
mandatory-y += exec.h
mandatory-y += fb.h
mandatory-y += ftrace.h
mandatory-y += futex.h
mandatory-y += hardirq.h
mandatory-y += hw_irq.h
mandatory-y += io.h
mandatory-y += irq.h
mandatory-y += irq_regs.h
mandatory-y += irq_work.h
mandatory-y += kdebug.h
mandatory-y += kmap_types.h
mandatory-y += kprobes.h
mandatory-y += linkage.h
mandatory-y += local.h
mandatory-y += mm-arch-hooks.h
mandatory-y += mmiowb.h
mandatory-y += mmu.h
mandatory-y += mmu_context.h
mandatory-y += module.h
>>>>>>> 04d5ce62
mandatory-y += msi.h
mandatory-y += pci.h
mandatory-y += percpu.h
mandatory-y += pgalloc.h
mandatory-y += preempt.h
mandatory-y += sections.h
mandatory-y += serial.h
mandatory-y += shmparam.h
mandatory-y += simd.h
mandatory-y += switch_to.h
mandatory-y += timex.h
mandatory-y += tlbflush.h
mandatory-y += topology.h
mandatory-y += trace_clock.h
mandatory-y += uaccess.h
mandatory-y += unaligned.h
mandatory-y += vermagic.h
mandatory-y += vga.h
mandatory-y += word-at-a-time.h
mandatory-y += xor.h<|MERGE_RESOLUTION|>--- conflicted
+++ resolved
@@ -4,9 +4,6 @@
 # (This file is not included when SRCARCH=um since UML borrows several
 # asm headers from the host architecutre.)
 
-<<<<<<< HEAD
-mandatory-y += dma-contiguous.h
-=======
 mandatory-y += atomic.h
 mandatory-y += barrier.h
 mandatory-y += bitops.h
@@ -43,7 +40,6 @@
 mandatory-y += mmu.h
 mandatory-y += mmu_context.h
 mandatory-y += module.h
->>>>>>> 04d5ce62
 mandatory-y += msi.h
 mandatory-y += pci.h
 mandatory-y += percpu.h
