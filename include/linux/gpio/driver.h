--- conflicted
+++ resolved
@@ -435,12 +435,9 @@
 			     bool threaded,
 			     struct lock_class_key *lock_key,
 			     struct lock_class_key *request_key);
-<<<<<<< HEAD
-=======
 
 bool gpiochip_irqchip_irq_valid(const struct gpio_chip *gpiochip,
 				unsigned int offset);
->>>>>>> 03a0dded
 
 #ifdef CONFIG_LOCKDEP
 
