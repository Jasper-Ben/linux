#
# This file is subject to the terms and conditions of the GNU General Public
# License.  See the file "COPYING" in the main directory of this archive
# for more details.
#
# Copyright (C) 1994, 95, 96, 2003 by Ralf Baechle
# DECStation modifications by Paul M. Antoine, 1996
# Copyright (C) 2002, 2003, 2004  Maciej W. Rozycki
#
# This file is included by the global makefile so that you can add your own
# architecture-specific flags and dependencies. Remember to do have actions
# for "archclean" cleaning up for this architecture.
#

KBUILD_DEFCONFIG := ip22_defconfig

#
# Select the object file format to substitute into the linker script.
#
ifdef CONFIG_CPU_LITTLE_ENDIAN
32bit-tool-archpref	= mipsel
64bit-tool-archpref	= mips64el
32bit-bfd		= elf32-tradlittlemips
64bit-bfd		= elf64-tradlittlemips
32bit-emul		= elf32ltsmip
64bit-emul		= elf64ltsmip
else
32bit-tool-archpref	= mips
64bit-tool-archpref	= mips64
32bit-bfd		= elf32-tradbigmips
64bit-bfd		= elf64-tradbigmips
32bit-emul		= elf32btsmip
64bit-emul		= elf64btsmip
endif

ifdef CONFIG_32BIT
tool-archpref		= $(32bit-tool-archpref)
UTS_MACHINE		:= mips
endif
ifdef CONFIG_64BIT
tool-archpref		= $(64bit-tool-archpref)
UTS_MACHINE		:= mips64
endif

ifneq ($(SUBARCH),$(ARCH))
  ifeq ($(CROSS_COMPILE),)
    CROSS_COMPILE := $(call cc-cross-prefix, $(tool-archpref)-linux-  $(tool-archpref)-linux-gnu-  $(tool-archpref)-unknown-linux-gnu-)
  endif
endif

ifdef CONFIG_FUNCTION_GRAPH_TRACER
  ifndef KBUILD_MCOUNT_RA_ADDRESS
    ifeq ($(call cc-option-yn,-mmcount-ra-address), y)
      cflags-y += -mmcount-ra-address -DKBUILD_MCOUNT_RA_ADDRESS
    endif
  endif
endif
cflags-y += $(call cc-option, -mno-check-zero-division)

ifdef CONFIG_32BIT
ld-emul			= $(32bit-emul)
vmlinux-32		= vmlinux
vmlinux-64		= vmlinux.64

cflags-y		+= -mabi=32
endif

ifdef CONFIG_64BIT
ld-emul			= $(64bit-emul)
vmlinux-32		= vmlinux.32
vmlinux-64		= vmlinux

cflags-y		+= -mabi=64
endif

all-$(CONFIG_BOOT_ELF32)	:= $(vmlinux-32)
all-$(CONFIG_BOOT_ELF64)	:= $(vmlinux-64)
all-$(CONFIG_SYS_SUPPORTS_ZBOOT)+= vmlinuz

#
# GCC uses -G 0 -mabicalls -fpic as default.  We don't want PIC in the kernel
# code since it only slows down the whole thing.  At some point we might make
# use of global pointer optimizations but their use of $28 conflicts with
# the current pointer optimization.
#
# The DECStation requires an ECOFF kernel for remote booting, other MIPS
# machines may also.  Since BFD is incredibly buggy with respect to
# crossformat linking we rely on the elf2ecoff tool for format conversion.
#
cflags-y			+= -G 0 -mno-abicalls -fno-pic -pipe
cflags-y			+= -msoft-float
LDFLAGS_vmlinux			+= -G 0 -static -n -nostdlib
KBUILD_AFLAGS_MODULE		+= -mlong-calls
KBUILD_CFLAGS_MODULE		+= -mlong-calls

cflags-y += -ffreestanding

#
# We explicitly add the endianness specifier if needed, this allows
# to compile kernels with a toolchain for the other endianness. We
# carefully avoid to add it redundantly because gcc 3.3/3.4 complains
# when fed the toolchain default!
#
# Certain gcc versions up to gcc 4.1.1 (probably 4.2-subversion as of
# 2006-10-10 don't properly change the predefined symbols if -EB / -EL
# are used, so we kludge that here.  A bug has been filed at
# http://gcc.gnu.org/bugzilla/show_bug.cgi?id=29413.
#
undef-all += -UMIPSEB -U_MIPSEB -U__MIPSEB -U__MIPSEB__
undef-all += -UMIPSEL -U_MIPSEL -U__MIPSEL -U__MIPSEL__
predef-be += -DMIPSEB -D_MIPSEB -D__MIPSEB -D__MIPSEB__
predef-le += -DMIPSEL -D_MIPSEL -D__MIPSEL -D__MIPSEL__
cflags-$(CONFIG_CPU_BIG_ENDIAN)		+= $(shell $(CC) -dumpmachine |grep -q 'mips.*el-.*' && echo -EB $(undef-all) $(predef-be))
cflags-$(CONFIG_CPU_LITTLE_ENDIAN)	+= $(shell $(CC) -dumpmachine |grep -q 'mips.*el-.*' || echo -EL $(undef-all) $(predef-le))

cflags-$(CONFIG_CPU_HAS_SMARTMIPS)	+= $(call cc-option,-msmartmips)
cflags-$(CONFIG_CPU_MICROMIPS) += $(call cc-option,-mmicromips -mno-jals)

cflags-$(CONFIG_SB1XXX_CORELIS)	+= $(call cc-option,-mno-sched-prolog) \
				   -fno-omit-frame-pointer

#
# CPU-dependent compiler/assembler options for optimization.
#
cflags-$(CONFIG_CPU_R3000)	+= -march=r3000
cflags-$(CONFIG_CPU_TX39XX)	+= -march=r3900
cflags-$(CONFIG_CPU_R6000)	+= -march=r6000 -Wa,--trap
cflags-$(CONFIG_CPU_R4300)	+= -march=r4300 -Wa,--trap
cflags-$(CONFIG_CPU_VR41XX)	+= -march=r4100 -Wa,--trap
cflags-$(CONFIG_CPU_R4X00)	+= -march=r4600 -Wa,--trap
cflags-$(CONFIG_CPU_TX49XX)	+= -march=r4600 -Wa,--trap
cflags-$(CONFIG_CPU_MIPS32_R1)	+= $(call cc-option,-march=mips32,-mips32 -U_MIPS_ISA -D_MIPS_ISA=_MIPS_ISA_MIPS32) \
			-Wa,-mips32 -Wa,--trap
cflags-$(CONFIG_CPU_MIPS32_R2)	+= $(call cc-option,-march=mips32r2,-mips32r2 -U_MIPS_ISA -D_MIPS_ISA=_MIPS_ISA_MIPS32) \
			-Wa,-mips32r2 -Wa,--trap
cflags-$(CONFIG_CPU_MIPS64_R1)	+= $(call cc-option,-march=mips64,-mips64 -U_MIPS_ISA -D_MIPS_ISA=_MIPS_ISA_MIPS64) \
			-Wa,-mips64 -Wa,--trap
cflags-$(CONFIG_CPU_MIPS64_R2)	+= $(call cc-option,-march=mips64r2,-mips64r2 -U_MIPS_ISA -D_MIPS_ISA=_MIPS_ISA_MIPS64) \
			-Wa,-mips64r2 -Wa,--trap
cflags-$(CONFIG_CPU_R5000)	+= -march=r5000 -Wa,--trap
cflags-$(CONFIG_CPU_R5432)	+= $(call cc-option,-march=r5400,-march=r5000) \
			-Wa,--trap
cflags-$(CONFIG_CPU_R5500)	+= $(call cc-option,-march=r5500,-march=r5000) \
			-Wa,--trap
cflags-$(CONFIG_CPU_NEVADA)	+= $(call cc-option,-march=rm5200,-march=r5000) \
			-Wa,--trap
cflags-$(CONFIG_CPU_RM7000)	+= $(call cc-option,-march=rm7000,-march=r5000) \
			-Wa,--trap
cflags-$(CONFIG_CPU_SB1)	+= $(call cc-option,-march=sb1,-march=r5000) \
			-Wa,--trap
cflags-$(CONFIG_CPU_R8000)	+= -march=r8000 -Wa,--trap
cflags-$(CONFIG_CPU_R10000)	+= $(call cc-option,-march=r10000,-march=r8000) \
			-Wa,--trap
cflags-$(CONFIG_CPU_CAVIUM_OCTEON) += $(call cc-option,-march=octeon) -Wa,--trap
ifeq (,$(findstring march=octeon, $(cflags-$(CONFIG_CPU_CAVIUM_OCTEON))))
cflags-$(CONFIG_CPU_CAVIUM_OCTEON) += -Wa,-march=octeon
endif
cflags-$(CONFIG_CAVIUM_CN63XXP1) += -Wa,-mfix-cn63xxp1
cflags-$(CONFIG_CPU_BMIPS)	+= -march=mips32 -Wa,-mips32 -Wa,--trap

cflags-$(CONFIG_CPU_R4000_WORKAROUNDS)	+= $(call cc-option,-mfix-r4000,)
cflags-$(CONFIG_CPU_R4400_WORKAROUNDS)	+= $(call cc-option,-mfix-r4400,)
cflags-$(CONFIG_CPU_DADDI_WORKAROUNDS)	+= $(call cc-option,-mno-daddi,)

ifdef CONFIG_CPU_SB1
ifdef CONFIG_SB1_PASS_1_WORKAROUNDS
KBUILD_AFLAGS_MODULE += -msb1-pass1-workarounds
KBUILD_CFLAGS_MODULE += -msb1-pass1-workarounds
endif
endif

#
# Firmware support
#
libs-$(CONFIG_FW_ARC)		+= arch/mips/fw/arc/
libs-$(CONFIG_FW_CFE)		+= arch/mips/fw/cfe/
libs-$(CONFIG_FW_SNIPROM)	+= arch/mips/fw/sni/
libs-y				+= arch/mips/fw/lib/

#
# Kernel compression
#
ifdef SYS_SUPPORTS_ZBOOT
COMPRESSION_FNAME		= vmlinuz
else
COMPRESSION_FNAME		= vmlinux
endif

#
# Board-dependent options and extra files
#
include $(srctree)/arch/mips/Kbuild.platforms

ifdef CONFIG_PHYSICAL_START
load-y					= $(CONFIG_PHYSICAL_START)
endif
entry-y				= 0x$(shell $(NM) vmlinux 2>/dev/null \
					| grep "\bkernel_entry\b" | cut -f1 -d \ )

cflags-y			+= -I$(srctree)/arch/mips/include/asm/mach-generic
drivers-$(CONFIG_PCI)		+= arch/mips/pci/

#
# Automatically detect the build format. By default we choose
# the elf format according to the load address.
# We can always force a build with a 64-bits symbol format by
# passing 'KBUILD_SYM32=no' option to the make's command line.
#
ifdef CONFIG_64BIT
  ifndef KBUILD_SYM32
    ifeq ($(shell expr $(load-y) \< 0xffffffff80000000), 0)
      KBUILD_SYM32 = y
    endif
  endif

  ifeq ($(KBUILD_SYM32)$(call cc-option-yn,-msym32), yy)
    cflags-y += -msym32 -DKBUILD_64BIT_SYM32
  else
    ifeq ($(CONFIG_CPU_DADDI_WORKAROUNDS), y)
      $(error CONFIG_CPU_DADDI_WORKAROUNDS unsupported without -msym32)
    endif
  endif
endif

KBUILD_AFLAGS	+= $(cflags-y)
KBUILD_CFLAGS	+= $(cflags-y)
KBUILD_CPPFLAGS += -DVMLINUX_LOAD_ADDRESS=$(load-y)
KBUILD_CPPFLAGS += -DDATAOFFSET=$(if $(dataoffset-y),$(dataoffset-y),0)

bootvars-y	= VMLINUX_LOAD_ADDRESS=$(load-y) \
		  VMLINUX_ENTRY_ADDRESS=$(entry-y)

LDFLAGS			+= -m $(ld-emul)

ifdef CONFIG_CC_STACKPROTECTOR
  KBUILD_CFLAGS += -fstack-protector
endif

ifdef CONFIG_MIPS
CHECKFLAGS += $(shell $(CC) $(KBUILD_CFLAGS) -dM -E -x c /dev/null | \
	egrep -vw '__GNUC_(|MINOR_|PATCHLEVEL_)_' | \
	sed -e "s/^\#define /-D'/" -e "s/ /'='/" -e "s/$$/'/")
ifdef CONFIG_64BIT
CHECKFLAGS		+= -m64
endif
endif

OBJCOPYFLAGS		+= --remove-section=.reginfo

head-y := arch/mips/kernel/head.o

libs-y			+= arch/mips/lib/

# See arch/mips/Kbuild for content of core part of the kernel
core-y += arch/mips/

drivers-$(CONFIG_OPROFILE)	+= arch/mips/oprofile/

# suspend and hibernation support
drivers-$(CONFIG_PM)	+= arch/mips/power/

# boot image targets (arch/mips/boot/)
boot-y			:= vmlinux.bin
boot-y			+= vmlinux.ecoff
boot-y			+= vmlinux.srec
ifeq ($(shell expr $(load-y) \< 0xffffffff80000000 2> /dev/null), 0)
boot-y			+= uImage
boot-y			+= uImage.gz
endif

# compressed boot image targets (arch/mips/boot/compressed/)
bootz-y			:= vmlinuz
bootz-y			+= vmlinuz.bin
bootz-y			+= vmlinuz.ecoff
bootz-y			+= vmlinuz.srec

ifdef CONFIG_LASAT
rom.bin rom.sw: vmlinux
	$(Q)$(MAKE) $(build)=arch/mips/lasat/image \
		$(bootvars-y) $@
endif

#
# Some machines like the Indy need 32-bit ELF binaries for booting purposes.
# Other need ECOFF, so we build a 32-bit ELF binary for them which we then
# convert to ECOFF using elf2ecoff.
#
quiet_cmd_32 = OBJCOPY $@
	cmd_32 = $(OBJCOPY) -O $(32bit-bfd) $(OBJCOPYFLAGS) $< $@
vmlinux.32: vmlinux
<<<<<<< HEAD
	$(OBJCOPY) -O $(32bit-bfd) $(OBJCOPYFLAGS) $< $@
=======
	$(call cmd,32)
>>>>>>> d8ec26d7

#
# The 64-bit ELF tools are pretty broken so at this time we generate 64-bit
# ELF files from 32-bit files by conversion.
#
quiet_cmd_64 = OBJCOPY $@
	cmd_64 = $(OBJCOPY) -O $(64bit-bfd) $(OBJCOPYFLAGS) $< $@
vmlinux.64: vmlinux
	$(call cmd,64)

all:	$(all-y)

# boot
$(boot-y): $(vmlinux-32) FORCE
	$(Q)$(MAKE) $(build)=arch/mips/boot VMLINUX=$(vmlinux-32) \
		$(bootvars-y) arch/mips/boot/$@

ifdef CONFIG_SYS_SUPPORTS_ZBOOT
# boot/compressed
$(bootz-y): $(vmlinux-32) FORCE
	$(Q)$(MAKE) $(build)=arch/mips/boot/compressed \
		$(bootvars-y) 32bit-bfd=$(32bit-bfd) $@
<<<<<<< HEAD
=======
else
vmlinuz: FORCE
	@echo '   CONFIG_SYS_SUPPORTS_ZBOOT is not enabled'
	/bin/false
endif
>>>>>>> d8ec26d7


CLEAN_FILES += vmlinux.32 vmlinux.64

archprepare:
ifdef CONFIG_MIPS32_N32
	@echo '  Checking missing-syscalls for N32'
	$(Q)$(MAKE) $(build)=. missing-syscalls missing_syscalls_flags="-mabi=n32"
endif
ifdef CONFIG_MIPS32_O32
	@echo '  Checking missing-syscalls for O32'
	$(Q)$(MAKE) $(build)=. missing-syscalls missing_syscalls_flags="-mabi=32"
endif

install:
	$(Q)install -D -m 755 vmlinux $(INSTALL_PATH)/vmlinux-$(KERNELRELEASE)
ifdef CONFIG_SYS_SUPPORTS_ZBOOT
	$(Q)install -D -m 755 vmlinuz $(INSTALL_PATH)/vmlinuz-$(KERNELRELEASE)
endif
	$(Q)install -D -m 644 .config $(INSTALL_PATH)/config-$(KERNELRELEASE)
	$(Q)install -D -m 644 System.map $(INSTALL_PATH)/System.map-$(KERNELRELEASE)

archclean:
	$(Q)$(MAKE) $(clean)=arch/mips/boot
	$(Q)$(MAKE) $(clean)=arch/mips/boot/compressed
	$(Q)$(MAKE) $(clean)=arch/mips/lasat

define archhelp
	echo '  install              - install kernel into $(INSTALL_PATH)'
	echo '  vmlinux.ecoff        - ECOFF boot image'
	echo '  vmlinux.bin          - Raw binary boot image'
	echo '  vmlinux.srec         - SREC boot image'
	echo '  vmlinuz              - Compressed boot(zboot) image'
	echo '  vmlinuz.ecoff        - ECOFF zboot image'
	echo '  vmlinuz.bin          - Raw binary zboot image'
	echo '  vmlinuz.srec         - SREC zboot image'
	echo '  uImage               - U-Boot image'
	echo '  uImage.gz            - U-Boot image (gzip)'
	echo
	echo '  These will be default as appropriate for a configured platform.'
endef<|MERGE_RESOLUTION|>--- conflicted
+++ resolved
@@ -288,11 +288,7 @@
 quiet_cmd_32 = OBJCOPY $@
 	cmd_32 = $(OBJCOPY) -O $(32bit-bfd) $(OBJCOPYFLAGS) $< $@
 vmlinux.32: vmlinux
-<<<<<<< HEAD
-	$(OBJCOPY) -O $(32bit-bfd) $(OBJCOPYFLAGS) $< $@
-=======
 	$(call cmd,32)
->>>>>>> d8ec26d7
 
 #
 # The 64-bit ELF tools are pretty broken so at this time we generate 64-bit
@@ -315,14 +311,11 @@
 $(bootz-y): $(vmlinux-32) FORCE
 	$(Q)$(MAKE) $(build)=arch/mips/boot/compressed \
 		$(bootvars-y) 32bit-bfd=$(32bit-bfd) $@
-<<<<<<< HEAD
-=======
 else
 vmlinuz: FORCE
 	@echo '   CONFIG_SYS_SUPPORTS_ZBOOT is not enabled'
 	/bin/false
 endif
->>>>>>> d8ec26d7
 
 
 CLEAN_FILES += vmlinux.32 vmlinux.64
